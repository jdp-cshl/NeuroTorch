from torch.utils.data import Dataset as _Dataset
import numpy as np
from abc import (ABC, abstractmethod)
from neurotorch.datasets.datatypes import BoundingBox, Vector
import fnmatch
import tifffile as tif
import os
import os.path
import h5py


class Data:
    """
    An encapsulating object for communicating volume data
    """
    def __init__(self, array, bounding_box):
        self._setBoundingBox(bounding_box)
        self._setArray(array)

    def getBoundingBox(self):
        return self.bounding_box

    def _setBoundingBox(self, bounding_box):
        if not isinstance(bounding_box, BoundingBox):
            raise ValueError("bounding_box must have type BoundingBox")

        self.bounding_box = bounding_box

    def getArray(self):
        return self.array

    def _setArray(self, array):
        self.array = array

    def getSize(self):
        return self.getBoundingBox().getSize()

    def getDimension(self):
        return self.getBoundingBox().getDimension()


class Dataset(ABC):
    def __init__(self):
        super().__init__()

    @abstractmethod
    def get(self, *args):
        pass

    @abstractmethod
    def set(self, *args):
        pass

<<<<<<< HEAD

class TorchDataset(_TorchDataset):
    def __init__(self, dataset):
        self.dataset = dataset
        super().__init__()

=======
    @abstractmethod
>>>>>>> cda42be0
    def __len__(self):
        pass

    @abstractmethod
    def __getitem__(self, idx):
        pass

    def __iter__(self):
        return self

    def __next__(self):
        if self.index < len(self):
            result = self.__getitem__(self.index)
            self.index += 1
            return result
        else:
            self.index = 0
            raise StopIteration


class Volume(Dataset):
    """
    A dataset containing a 3D Numpy array
    """
    def __init__(self, array, iteration_size=BoundingBox(Vector(0, 0, 0),
                                                         Vector(128, 128, 20)),
                 stride=Vector(64, 64, 10)):
        if isinstance(array, np.ndarray):
            self._setArray(array)
        elif isinstance(array, BoundingBox):
            self.createArray(array)
        else:
            raise ValueError("array must be an ndarray or a BoundingBox")

        self.setIteration(iteration_size=iteration_size,
                          stride=stride)
        super().__init__()

    def get(self, bounding_box):
        if bounding_box.isDisjoint(self.getBoundingBox()):
            raise ValueError("Bounding box must be inside dataset " +
                             "dimensions instead bounding box is {} while the dataset dimensions are {}".format(bounding_box, self.getBoundingBox()))

        sub_bounding_box = bounding_box.intersect(self.getBoundingBox())
        array = self.getArray(sub_bounding_box)

        before_pad = bounding_box.getEdges()[0] - sub_bounding_box.getEdges()[0]
        after_pad = sub_bounding_box.getEdges()[1] - bounding_box.getEdges()[1]

        if before_pad != Vector(0, 0, 0) and after_pad != Vector(0, 0, 0):
            pad_size = (before_pad.getComponents(),
                        after_pad.getComponents())
            array = np.pad(array, pad_size=pad_size, mode="constant")

        return Data(array, bounding_box)

    def set(self, data):
        bounding_box = data.getBoundingBox()
        array = data.getArray()

        if not bounding_box.isSubset(self.getBoundingBox()):
            raise ValueError("The bounding box must be a subset of the "
                             " volume")

        edge1, edge2 = bounding_box.getEdges()
        x1, y1, z1 = edge1.getComponents()
        x2, y2, z2 = edge2.getComponents()

        self.array[z1:z2, y1:y2, x1:x2] = array

    def createArray(self, bounding_box):
        size = bounding_box.getSize().getComponents()[::-1]
        volume = np.zeros(size)
        self._setArray(volume)

    def getArray(self, bounding_box=None):
        if bounding_box is None:
            return self.array

        else:
            if not bounding_box.isSubset(self.getBoundingBox()):
                raise ValueError("The bounding box must be a subset" +
                                 " of the volume")

            edge1, edge2 = bounding_box.getEdges()
            x1, y1, z1 = edge1.getComponents()
            x2, y2, z2 = edge2.getComponents()

            return self.array[z1:z2, y1:y2, x1:x2]

    def _setArray(self, array):
        self.array = array

    def getBoundingBox(self):
        return BoundingBox(Vector(0, 0, 0),
                           Vector(*self.getArray().shape[::-1]))

    def setIteration(self, iteration_size: BoundingBox, stride: Vector):
        if not isinstance(iteration_size, BoundingBox):
            raise ValueError("iteration_size must have type BoundingBox"
                             + " instead it has type {}".format(type(iteration_size)))

        if not isinstance(stride, Vector):
            raise ValueError("stride must have type Vector")

        if not iteration_size.isSubset(self.getBoundingBox()):
            raise ValueError("iteration_size must be smaller than volume size")

        self.setIterationSize(iteration_size)
        self.setStride(stride)

        def ceil(x):
            return int(round(x))

        self.element_vec = Vector(*map(lambda L, l, s: ceil((L-l)/s+1),
                                       self.getBoundingBox().getEdges()[1].getComponents(),
                                       self.iteration_size.getEdges()[1].getComponents(),
                                       self.stride.getComponents()))

        self.index = 0

    def setIterationSize(self, iteration_size):
        self.iteration_size = BoundingBox(Vector(0, 0, 0),
                                          iteration_size.getSize())

    def setStride(self, stride):
        self.stride = stride

    def getIterationSize(self):
        return self.iteration_size

    def getStride(self):
        return self.stride

    def __len__(self):
        return self.element_vec[0]*self.element_vec[1]*self.element_vec[2]

    def __getitem__(self, idx):
        if idx >= len(self):
            self.index = 0
            raise StopIteration

        element_vec = np.unravel_index(idx,
                                       dims=self.element_vec.getComponents())

        element_vec = Vector(*element_vec)
        bounding_box = self.iteration_size+self.stride*element_vec
        result = self.get(bounding_box)

        return result


class TiffVolume(Volume):
    def __init__(self, tiff_file, *args, **kwargs):
        """
        Loads a TIFF stack file or a directory of TIFF files and creates a
corresponding three-dimensional volume dataset
        :param tiff_file: Either a TIFF stack file or a directory containing TIFF files
        :param chunk_size: Dimensions of the sample subvolume
        """
        if os.path.isfile(tiff_file):
            try:
                array = tif.imread(tiff_file)

            except IOError:
                raise IOError("TIFF file {} could not be " +
                              "opened".format(tiff_file))

        elif os.path.isdir(tiff_file):
            tiff_list = os.listdir(tiff_file)
            tiff_list = filter(lambda f: fnmatch.fnmatch(f, '*.tif'),
                               tiff_list)

            if tiff_list:
                array = tif.TiffSequence(tiff_list).asarray()

        else:
            raise IOError("{} was not found".format(tiff_file))

        super().__init__(array, *args, **kwargs)


class Hdf5Volume(Volume):
    def __init__(self, hdf5_file, dataset):
        """
        Loads a HDF5 dataset and creates a corresponding three-dimensional volume dataset
        :param hdf5_file: A HDF5 file path
        :param dataset: A HDF5 dataset name
        :param chunk_size: Dimensions of the sample subvolume
        """
        self.hdf5_file = h5py.File(hdf5_file)
        array = self.hdf5_file[dataset].value

        super(array)


class TorchVolume(_Dataset):
    def __init__(self, volume):
        self.setVolume(volume)
        super().__init__()

    def __len__(self):
        return len(self.getVolume())

    def __getitem__(self, idx):
        if isinstance(self.getVolume(), AlignedVolume):
            data_list = [self.toTorch(data) for data in self.getVolume()[idx]]
            return data_list
        else:
            return self.getVolume()[idx].getArray()

    def toTorch(self, data):
        torch_data = data.getArray().astype(np.float)
        torch_data = torch_data.reshape(1, *torch_data.shape)
        return torch_data

    def setVolume(self, volume):
        self.volume = volume

    def getVolume(self):
        return self.volume


class AlignedVolume(Volume):
    def __init__(self, volumes, iteration_size=None, stride=None):
        if iteration_size is None:
            iteration_size = volumes[0].getIterationSize()
        if stride is None:
            stride = volumes[0].getStride()
        self.setVolumes(volumes)
        self.setIteration(iteration_size, stride)

    def getBoundingBox(self):
        return self.getVolumes()[0].getBoundingBox()

    def setVolumes(self, volumes):
        self.volumes = volumes

    def addVolume(self, volume):
        self.volumes.append(volume)

    def getVolumes(self):
        return self.volumes

    def setIteration(self, iteration_size, stride):
        for volume in self.getVolumes():
            volume.setIteration(iteration_size, stride)

    def get(self, bounding_box):
        result = [volume.get(bounding_box)
                  for volume in self.getVolumes()]
        return result

    def set(self, array, bounding_box):
        pass

    def __len__(self):
        return len(self.getVolumes()[0])

    def __getitem__(self, idx):
        result = [volume[idx] for volume in self.getVolumes()]
        return result<|MERGE_RESOLUTION|>--- conflicted
+++ resolved
@@ -51,16 +51,7 @@
     def set(self, *args):
         pass
 
-<<<<<<< HEAD
-
-class TorchDataset(_TorchDataset):
-    def __init__(self, dataset):
-        self.dataset = dataset
-        super().__init__()
-
-=======
     @abstractmethod
->>>>>>> cda42be0
     def __len__(self):
         pass
 
